#include <arpa/inet.h>
#include <errno.h>

#include "libhirte/bus/bus.h"
#include "libhirte/bus/utils.h"
#include "libhirte/common/common.h"
#include "libhirte/common/event-util.h"
#include "libhirte/common/opt.h"
#include "libhirte/common/parse-util.h"
#include "libhirte/ini/config.h"
#include "libhirte/log/log.h"
#include "libhirte/service/shutdown.h"

#include "agent.h"

#define DEBUG_SYSTEMD_MESSAGES 0
#define DEBUG_SYSTEMD_MESSAGES_CONTENT 0

struct JobTracker {
        char *job_object_path;
        job_tracker_callback callback;
        void *userdata;
        free_func_t free_userdata;
        LIST_FIELDS(JobTracker, tracked_jobs);
};

static bool
                agent_track_job(Agent *agent,
                                const char *job_object_path,
                                job_tracker_callback callback,
                                void *userdata,
                                free_func_t free_userdata);

static int agent_reset_heartbeat_timer(Agent *agent, sd_event_source **event_source);

static int agent_heartbeat_timer_callback(sd_event_source *event_source, UNUSED uint64_t usec, void *userdata) {
        Agent *agent = userdata;
        int r = 0;

        assert(event_source);

        r = sd_bus_emit_signal(
                        agent->peer_dbus,
                        INTERNAL_AGENT_OBJECT_PATH,
                        INTERNAL_AGENT_INTERFACE,
                        "Heartbeat",
                        "s",
                        agent->name);
        if (r < 0) {
                fprintf(stderr, "Failed to emit heartbeat signal: %m");
                return r;
        }

        r = agent_reset_heartbeat_timer(agent, &event_source);
        if (r < 0) {
                fprintf(stdout, "Failed to reset periodic timer event source, ignoring: %m");
                return r;
        }

        return 0;
}

static int agent_reset_heartbeat_timer(Agent *agent, sd_event_source **event_source) {
        return event_reset_time_relative(
                        agent->event,
                        event_source,
                        CLOCK_BOOTTIME,
                        AGENT_HEARTBEAT_INTERVAL_USEC,
                        0,
                        agent_heartbeat_timer_callback,
                        agent,
                        0,
                        "agent-heartbeat-timer-source",
                        false);
}

static int agent_setup_heartbeat_timer(Agent *agent) {
        _cleanup_(sd_event_source_unrefp) sd_event_source *event_source = NULL;
        int r = 0;

        assert(agent);

        r = agent_reset_heartbeat_timer(agent, &event_source);
        if (r < 0) {
                fprintf(stdout, "Failed to reset heartbeat timer: %m");
                return r;
        }

        return sd_event_source_set_floating(event_source, true);
}

SystemdRequest *systemd_request_ref(SystemdRequest *req) {
        req->ref_count++;
        return req;
}

void systemd_request_unref(SystemdRequest *req) {
        Agent *agent = req->agent;

        req->ref_count--;
        if (req->ref_count != 0) {
                return;
        }

        if (req->userdata && req->free_userdata) {
                req->free_userdata(req->userdata);
        }

        sd_bus_message_unrefp(&req->request_message);
        sd_bus_slot_unrefp(&req->slot);
        sd_bus_message_unrefp(&req->message);

        LIST_REMOVE(outstanding_requests, agent->outstanding_requests, req);
        agent_unref(req->agent);
        free(req);
}

static SystemdRequest *agent_create_request_full(
                Agent *agent,
                sd_bus_message *request_message,
                const char *object_path,
                const char *iface,
                const char *method) {
        _cleanup_systemd_request_ SystemdRequest *req = malloc0(sizeof(SystemdRequest));
        if (req == NULL) {
                return NULL;
        }

        req->ref_count = 1;
        req->agent = agent_ref(agent);
        LIST_INIT(outstanding_requests, req);
        req->request_message = sd_bus_message_ref(request_message);

        LIST_APPEND(outstanding_requests, agent->outstanding_requests, req);

        int r = sd_bus_message_new_method_call(
                        agent->systemd_dbus, &req->message, SYSTEMD_BUS_NAME, object_path, iface, method);
        if (r < 0) {
                hirte_log_errorf("Failed to create new bus message: %s", strerror(-r));
                return NULL;
        }

        return steal_pointer(&req);
}

static SystemdRequest *agent_create_request(Agent *agent, sd_bus_message *request_message, const char *method) {
        return agent_create_request_full(
                        agent, request_message, SYSTEMD_OBJECT_PATH, SYSTEMD_MANAGER_IFACE, method);
}

static void systemd_request_set_userdata(SystemdRequest *req, void *userdata, free_func_t free_userdata) {
        req->userdata = userdata;
        req->free_userdata = free_userdata;
}

static bool systemd_request_start(SystemdRequest *req, sd_bus_message_handler_t callback) {
        Agent *agent = req->agent;

        int r = sd_bus_call_async(
                        agent->systemd_dbus, &req->slot, req->message, callback, req, HIRTE_DEFAULT_DBUS_TIMEOUT);
        if (r < 0) {
                hirte_log_errorf("Failed to call async: %s", strerror(-r));
                return false;
        }

        systemd_request_ref(req); /* outstanding callback owns this ref */
        return true;
}

typedef struct {
        char *object_path; /* key */
        char *unit;
} UnitSubscription;

static void unit_subscription_clear(void *item) {
        UnitSubscription *sub = item;
        free(sub->object_path);
        free(sub->unit);
}

static uint64_t unit_subscription_hash(const void *item, uint64_t seed0, uint64_t seed1) {
        const UnitSubscription *sub = item;
        return hashmap_sip(sub->object_path, strlen(sub->object_path), seed0, seed1);
}

static int unit_subscription_compare(const void *a, const void *b, UNUSED void *udata) {
        const UnitSubscription *sub_a = a;
        const UnitSubscription *sub_b = b;

        return strcmp(sub_a->object_path, sub_b->object_path);
}

Agent *agent_new(void) {
        int r = 0;
        _cleanup_sd_event_ sd_event *event = NULL;
        r = sd_event_default(&event);
        if (r < 0) {
                hirte_log_errorf("Failed to create event loop: %s", strerror(-r));
                return NULL;
        }

        _cleanup_free_ char *service_name = strdup(HIRTE_AGENT_DBUS_NAME);
        if (service_name == NULL) {
                hirte_log_error("Out of memory");
                return NULL;
        }

<<<<<<< HEAD
        _cleanup_agent_ Agent *agent = malloc0(sizeof(Agent));
        if (agent == NULL) {
                return NULL;
        }

        agent->ref_count = 1;
        agent->port = HIRTE_DEFAULT_PORT;
        agent->api_bus_service_name = steal_pointer(&service_name);
        agent->event = steal_pointer(&event);

        LIST_HEAD_INIT(agent->outstanding_requests);
        LIST_HEAD_INIT(agent->tracked_jobs);

        agent->unit_subscriptions = hashmap_new(
=======
        _cleanup_agent_ Agent *n = malloc0(sizeof(Agent));
        n->ref_count = 1;
        n->event = steal_pointer(&event);
        n->api_bus_service_name = steal_pointer(&service_name);
        n->port = HIRTE_DEFAULT_PORT;
        LIST_HEAD_INIT(n->outstanding_requests);
        LIST_HEAD_INIT(n->tracked_jobs);

        n->unit_subscriptions = hashmap_new(
>>>>>>> 5b883685
                        sizeof(UnitSubscription),
                        0,
                        0,
                        0,
                        unit_subscription_hash,
                        unit_subscription_compare,
                        unit_subscription_clear,
                        NULL);
<<<<<<< HEAD
        if (agent->unit_subscriptions == NULL) {
                return NULL;
        }

        return steal_pointer(&agent);
=======
        if (n->unit_subscriptions == NULL) {
                return NULL;
        }

        return steal_pointer(&n);
>>>>>>> 5b883685
}

Agent *agent_ref(Agent *agent) {
        agent->ref_count++;
        return agent;
}

void agent_unref(Agent *agent) {
        agent->ref_count--;
        if (agent->ref_count != 0) {
                return;
        }

        hashmap_free(agent->unit_subscriptions);

        free(agent->name);
        free(agent->host);
        free(agent->orch_addr);
        free(agent->api_bus_service_name);

        if (agent->event != NULL) {
                sd_event_unrefp(&agent->event);
        }

        if (agent->peer_dbus != NULL) {
                sd_bus_unrefp(&agent->peer_dbus);
        }
        if (agent->api_bus != NULL) {
                sd_bus_unrefp(&agent->api_bus);
        }
        if (agent->systemd_dbus != NULL) {
                sd_bus_unrefp(&agent->systemd_dbus);
        }

        free(agent);
}

bool agent_set_port(Agent *agent, const char *port_s) {
        uint16_t port = 0;

        if (!parse_port(port_s, &port)) {
                hirte_log_errorf("Invalid port format '%s'", port_s);
                return false;
        }
        agent->port = port;
        return true;
}

bool agent_set_host(Agent *agent, const char *host) {
        char *dup = strdup(host);
        if (dup == NULL) {
                hirte_log_error("Out of memory");
                return false;
        }
        free(agent->host);
        agent->host = dup;
        return true;
}

bool agent_set_name(Agent *agent, const char *name) {
        char *dup = strdup(name);
        if (dup == NULL) {
                hirte_log_error("Out of memory");
                return false;
        }

        free(agent->name);
        agent->name = dup;
        return true;
}

bool agent_parse_config(Agent *agent, const char *configfile) {
        _cleanup_config_ config *config = NULL;
        topic *topic = NULL;
        const char *name = NULL, *host = NULL, *port = NULL;

        config = parsing_ini_file(configfile);
        if (config == NULL) {
                return false;
        }

        hirte_log_init_from_config(config);

        topic = config_lookup_topic(config, "Node");
        if (topic == NULL) {
                return true;
        }

        name = topic_lookup(topic, "Name");
        if (name) {
                if (!agent_set_name(agent, name)) {
                        return false;
                }
        }

        host = topic_lookup(topic, "Host");
        if (host) {
                if (!agent_set_host(agent, host)) {
                        return false;
                }
        }

        port = topic_lookup(topic, "Port");
        if (port) {
                if (!agent_set_port(agent, port)) {
                        return false;
                }
        }

        return true;
}

/*************************************************************************
 ********** org.containers.hirte.internal.Agent.ListUnits ****************
 ************************************************************************/

static int list_units_callback(sd_bus_message *m, void *userdata, UNUSED sd_bus_error *ret_error) {
        _cleanup_systemd_request_ SystemdRequest *req = userdata;

        if (sd_bus_message_is_method_error(m, NULL)) {
                /* Forward error */
                return sd_bus_reply_method_error(req->request_message, sd_bus_message_get_error(m));
        }

        _cleanup_sd_bus_message_ sd_bus_message *reply = NULL;

        int r = sd_bus_message_new_method_return(req->request_message, &reply);
        if (r < 0) {
                return r;
        }

        r = sd_bus_message_copy(reply, m, true);
        if (r < 0) {
                return r;
        }

        return sd_bus_message_send(reply);
}

static int agent_method_list_units(sd_bus_message *m, void *userdata, UNUSED sd_bus_error *ret_error) {
        Agent *agent = userdata;

        _cleanup_systemd_request_ SystemdRequest *req = agent_create_request(agent, m, "ListUnits");
        if (req == NULL) {
                return sd_bus_reply_method_errorf(m, SD_BUS_ERROR_FAILED, "Internal error");
        }

        if (!systemd_request_start(req, list_units_callback)) {
                return sd_bus_reply_method_errorf(m, SD_BUS_ERROR_FAILED, "Internal error");
        }

        return 1;
}

/*************************************************************************
 ******** org.containers.hirte.internal.Agent.GetUnitProperties **********
 ************************************************************************/

static int get_unit_properties_got_properties(sd_bus_message *m, void *userdata, UNUSED sd_bus_error *ret_error) {
        _cleanup_systemd_request_ SystemdRequest *req = userdata;

        if (sd_bus_message_is_method_error(m, NULL)) {
                /* Forward error */
                return sd_bus_reply_method_error(req->request_message, sd_bus_message_get_error(m));
        }

        _cleanup_sd_bus_message_ sd_bus_message *reply = NULL;
        int r = sd_bus_message_new_method_return(req->request_message, &reply);
        if (r < 0) {
                return r;
        }

        r = sd_bus_message_copy(reply, m, true);
        if (r < 0) {
                return r;
        }

        return sd_bus_message_send(reply);
}


static int get_unit_properties_got_unit(sd_bus_message *m, void *userdata, UNUSED sd_bus_error *ret_error) {
        _cleanup_systemd_request_ SystemdRequest *req = userdata;
        Agent *agent = req->agent;

        if (sd_bus_message_is_method_error(m, NULL)) {
                /* Forward error */
                return sd_bus_reply_method_error(req->request_message, sd_bus_message_get_error(m));
        }

        const char *unit_path = NULL;
        int r = sd_bus_message_read(m, "o", &unit_path);
        if (r < 0) {
                return sd_bus_reply_method_errorf(req->request_message, SD_BUS_ERROR_FAILED, "Internal Error");
        }

        _cleanup_systemd_request_ SystemdRequest *req2 = agent_create_request_full(
                        agent, req->request_message, unit_path, "org.freedesktop.DBus.Properties", "GetAll");
        if (req2 == NULL) {
                return sd_bus_reply_method_errorf(m, SD_BUS_ERROR_FAILED, "Internal error");
        }

        r = sd_bus_message_append(req2->message, "s", SYSTEMD_UNIT_IFACE);
        if (r < 0) {
                return sd_bus_reply_method_errorf(m, SD_BUS_ERROR_FAILED, "Internal error");
        }

        if (!systemd_request_start(req2, get_unit_properties_got_properties)) {
                return sd_bus_reply_method_errorf(m, SD_BUS_ERROR_FAILED, "Internal error");
        }

        return 1;
}


static int agent_method_get_unit_properties(sd_bus_message *m, void *userdata, UNUSED sd_bus_error *ret_error) {
        Agent *agent = userdata;
        const char *unit = NULL;

        int r = sd_bus_message_read(m, "s", &unit);
        if (r < 0) {
                return sd_bus_reply_method_errorf(m, SD_BUS_ERROR_FAILED, "Internal Error");
        }

        _cleanup_systemd_request_ SystemdRequest *req = agent_create_request(agent, m, "GetUnit");
        if (req == NULL) {
                return sd_bus_reply_method_errorf(m, SD_BUS_ERROR_FAILED, "Internal error");
        }

        r = sd_bus_message_append(req->message, "s", unit);
        if (r < 0) {
                return sd_bus_reply_method_errorf(m, SD_BUS_ERROR_FAILED, "Internal error");
        }

        if (!systemd_request_start(req, get_unit_properties_got_unit)) {
                return sd_bus_reply_method_errorf(m, SD_BUS_ERROR_FAILED, "Internal error");
        }

        return 1;
}

/* Keep track of outstanding systemd job and connect it back to
   the originating hirte job id so we can proxy changes to it. */
typedef struct {
        int ref_count;

        Agent *agent;
        uint32_t hirte_job_id;
} AgentJobOp;


static AgentJobOp *agent_job_op_ref(AgentJobOp *op) {
        op->ref_count++;
        return op;
}

static void agent_job_op_unref(AgentJobOp *op) {
        op->ref_count--;
        if (op->ref_count != 0) {
                return;
        }

        agent_unref(op->agent);
        free(op);
}

DEFINE_CLEANUP_FUNC(AgentJobOp, agent_job_op_unref)
#define _cleanup_agent_job_op_ _cleanup_(agent_job_op_unrefp)

static AgentJobOp *agent_job_new(Agent *agent, uint32_t hirte_job_id) {
        AgentJobOp *op = malloc0(sizeof(AgentJobOp));
        if (op) {
                op->ref_count = 1;
                op->agent = agent_ref(agent);
                op->hirte_job_id = hirte_job_id;
        }
        return op;
}


static void agent_job_done(UNUSED sd_bus_message *m, const char *result, void *userdata) {
        AgentJobOp *op = userdata;
        Agent *agent = op->agent;

        hirte_log_debugf("Sending notification JobDone with results: %s", result);

        int r = sd_bus_emit_signal(
                        agent->peer_dbus,
                        INTERNAL_AGENT_OBJECT_PATH,
                        INTERNAL_AGENT_INTERFACE,
                        "JobDone",
                        "us",
                        op->hirte_job_id,
                        result);
        if (r < 0) {
                hirte_log_errorf("Failed to emit JobDone: %s", strerror(-r));
        }
}

static int unit_lifecycle_method_callback(sd_bus_message *m, void *userdata, UNUSED sd_bus_error *ret_error) {
        _cleanup_systemd_request_ SystemdRequest *req = userdata;
        Agent *agent = req->agent;
        const char *job_object_path = NULL;

        if (sd_bus_message_is_method_error(m, NULL)) {
                /* Forward error */
                return sd_bus_reply_method_error(req->request_message, sd_bus_message_get_error(m));
        }

        int r = sd_bus_message_read(m, "o", &job_object_path);
        if (r < 0) {
                return sd_bus_reply_method_errorf(req->request_message, SD_BUS_ERROR_FAILED, "Internal Error");
        }

        AgentJobOp *op = req->userdata;

        if (!agent_track_job(
                            agent,
                            job_object_path,
                            agent_job_done,
                            agent_job_op_ref(op),
                            (free_func_t) agent_job_op_unref)) {
                return sd_bus_reply_method_errorf(req->request_message, SD_BUS_ERROR_FAILED, "Internal Error");
        }

        return sd_bus_reply_method_return(req->request_message, "");
}

static int agent_run_unit_lifecycle_method(sd_bus_message *m, Agent *agent, const char *method) {
        const char *name = NULL;
        const char *mode = NULL;
        uint32_t job_id = 0;

        int r = sd_bus_message_read(m, "ssu", &name, &mode, &job_id);
        if (r < 0) {
                return sd_bus_reply_method_errorf(m, SD_BUS_ERROR_INVALID_ARGS, "Invalid arguments");
        }

        hirte_log_debugf("Request to %s unit: %s - Action: %s", method, name, mode);

        _cleanup_systemd_request_ SystemdRequest *req = agent_create_request(agent, m, method);
        if (req == NULL) {
                return sd_bus_reply_method_errorf(m, SD_BUS_ERROR_FAILED, "Internal error");
        }

        _cleanup_agent_job_op_ AgentJobOp *op = agent_job_new(agent, job_id);
        if (op == NULL) {
                return sd_bus_reply_method_errorf(m, SD_BUS_ERROR_FAILED, "Internal error");
        }

        systemd_request_set_userdata(req, agent_job_op_ref(op), (free_func_t) agent_job_op_unref);

        r = sd_bus_message_append(req->message, "ss", name, mode);
        if (r < 0) {
                return sd_bus_reply_method_errorf(m, SD_BUS_ERROR_FAILED, "Internal error");
        }

        hirte_log_debugf("Return value: %i", r);

        if (!systemd_request_start(req, unit_lifecycle_method_callback)) {
                return sd_bus_reply_method_errorf(m, SD_BUS_ERROR_FAILED, "Internal error");
        }

        return 1;
}

/*************************************************************************
 ********** org.containers.hirte.internal.Agent.StartUnit ****************
 ************************************************************************/

static int agent_method_start_unit(sd_bus_message *m, void *userdata, UNUSED sd_bus_error *ret_error) {
        return agent_run_unit_lifecycle_method(m, (Agent *) userdata, "StartUnit");
}

/*************************************************************************
 ********** org.containers.hirte.internal.Agent.StopUnit ****************
 ************************************************************************/

static int agent_method_stop_unit(sd_bus_message *m, void *userdata, UNUSED sd_bus_error *ret_error) {
        return agent_run_unit_lifecycle_method(m, (Agent *) userdata, "StopUnit");
}

/*************************************************************************
 ********** org.containers.hirte.internal.Agent.RestartUnit **************
 ************************************************************************/

static int agent_method_restart_unit(sd_bus_message *m, void *userdata, UNUSED sd_bus_error *ret_error) {
        return agent_run_unit_lifecycle_method(m, (Agent *) userdata, "RestartUnit");
}

/*************************************************************************
 ********** org.containers.hirte.internal.Agent.ReloadUnit ***************
 ************************************************************************/

static int agent_method_reload_unit(sd_bus_message *m, void *userdata, UNUSED sd_bus_error *ret_error) {
        return agent_run_unit_lifecycle_method(m, (Agent *) userdata, "ReloadUnit");
}

/*************************************************************************
 ********** org.containers.hirte.internal.Agent.Subscribe ****************
 ************************************************************************/

static int agent_method_subscribe(sd_bus_message *m, void *userdata, UNUSED sd_bus_error *ret_error) {
        Agent *agent = userdata;
        const char *unit = NULL;
        int r = sd_bus_message_read(m, "s", &unit);
        if (r < 0) {
                return sd_bus_reply_method_errorf(m, SD_BUS_ERROR_INVALID_ARGS, "Invalid arguments");
        }

        _cleanup_free_ char *u = strdup(unit);
        _cleanup_free_ char *escaped = bus_path_escape(unit);
        _cleanup_free_ char *path = NULL;
        if (escaped) {
                path = strcat_dup(SYSTEMD_OBJECT_PATH "/unit/", escaped);
        }
        if (u == NULL || escaped == NULL || path == NULL) {
                return sd_bus_reply_method_errorf(m, SD_BUS_ERROR_FAILED, "Internal error");
        }

        UnitSubscription v = { path, u };

        UnitSubscription *replaced = hashmap_set(agent->unit_subscriptions, &v);
        if (replaced == NULL && hashmap_oom(agent->unit_subscriptions)) {
                return sd_bus_reply_method_errorf(m, SD_BUS_ERROR_FAILED, "Internal error");
        }

        /* These are now in hashtable */
        steal_pointer(&u);
        steal_pointer(&path);

        return sd_bus_reply_method_return(m, "");
}

/*************************************************************************
 ********** org.containers.hirte.internal.Agent.Unsubscribe **************
 ************************************************************************/

static int agent_method_unsubscribe(sd_bus_message *m, void *userdata, UNUSED sd_bus_error *ret_error) {
        Agent *agent = userdata;
        const char *unit = NULL;
        int r = sd_bus_message_read(m, "s", &unit);
        if (r < 0) {
                return sd_bus_reply_method_errorf(m, SD_BUS_ERROR_INVALID_ARGS, "Invalid arguments");
        }

        _cleanup_free_ char *escaped = bus_path_escape(unit);
        _cleanup_free_ char *path = NULL;
        if (escaped) {
                path = strcat_dup(SYSTEMD_OBJECT_PATH "/unit/", escaped);
        }
        if (escaped == NULL || path == NULL) {
                return sd_bus_reply_method_errorf(m, SD_BUS_ERROR_FAILED, "Internal error");
        }

        UnitSubscription key = { path, (char *) unit };
        hashmap_delete(agent->unit_subscriptions, &key);

        return sd_bus_reply_method_return(m, "");
}

static const sd_bus_vtable internal_agent_vtable[] = {
        SD_BUS_VTABLE_START(0),
        SD_BUS_METHOD("ListUnits", "", UNIT_INFO_STRUCT_ARRAY_TYPESTRING, agent_method_list_units, 0),
        SD_BUS_METHOD("GetUnitProperties", "s", "a{sv}", agent_method_get_unit_properties, 0),
        SD_BUS_METHOD("StartUnit", "ssu", "", agent_method_start_unit, 0),
        SD_BUS_METHOD("StopUnit", "ssu", "", agent_method_stop_unit, 0),
        SD_BUS_METHOD("RestartUnit", "ssu", "", agent_method_restart_unit, 0),
        SD_BUS_METHOD("ReloadUnit", "ssu", "", agent_method_reload_unit, 0),
        SD_BUS_METHOD("Subscribe", "s", "", agent_method_subscribe, 0),
        SD_BUS_METHOD("Unsubscribe", "s", "", agent_method_unsubscribe, 0),
        SD_BUS_SIGNAL_WITH_NAMES("JobDone", "us", SD_BUS_PARAM(id) SD_BUS_PARAM(result), 0),
        SD_BUS_SIGNAL_WITH_NAMES("JobStateChanged", "us", SD_BUS_PARAM(id) SD_BUS_PARAM(state), 0),
        SD_BUS_SIGNAL_WITH_NAMES(
                        "UnitPropertiesChanged", "sa{sv}", SD_BUS_PARAM(unit) SD_BUS_PARAM(properties), 0),
        SD_BUS_SIGNAL_WITH_NAMES("UnitNew", "s", SD_BUS_PARAM(unit), 0),
        SD_BUS_SIGNAL_WITH_NAMES("UnitRemoved", "s", SD_BUS_PARAM(unit), 0),
<<<<<<< HEAD
        SD_BUS_SIGNAL_WITH_NAMES("Heartbeat", "s", SD_BUS_PARAM(agent_name), 0),
=======
>>>>>>> 5b883685
        SD_BUS_VTABLE_END
};


static void job_tracker_free(JobTracker *track) {
        if (track->userdata && track->free_userdata) {
                track->free_userdata(track->userdata);
        }
        free(track->job_object_path);
        free(track);
}

static void job_tracker_freep(JobTracker **trackp) {
        if (trackp && *trackp) {
                job_tracker_free(*trackp);
                *trackp = NULL;
        }
}

#define _cleanup_job_tracker_ _cleanup_(job_tracker_freep)

static bool
                agent_track_job(Agent *agent,
                                const char *job_object_path,
                                job_tracker_callback callback,
                                void *userdata,
                                free_func_t free_userdata) {
        _cleanup_job_tracker_ JobTracker *track = malloc0(sizeof(JobTracker));
        if (track == NULL) {
                return false;
        }

        track->job_object_path = strdup(job_object_path);
        if (track->job_object_path == NULL) {
                return false;
        }

        track->callback = callback;
        track->userdata = userdata;
        track->free_userdata = free_userdata;
        LIST_INIT(tracked_jobs, track);

        LIST_PREPEND(tracked_jobs, agent->tracked_jobs, steal_pointer(&track));

        return true;
}


static int agent_match_job_changed(sd_bus_message *m, void *userdata, UNUSED sd_bus_error *ret_error) {
        Agent *agent = userdata;
        const char *interface = NULL;
        const char *state = NULL;
        const char *object_path = sd_bus_message_get_path(m);
        JobTracker *track = NULL;
        AgentJobOp *op = NULL;

        int r = sd_bus_message_read(m, "s", &interface);
        if (r < 0) {
                hirte_log_errorf("Failed to read job property: %s", strerror(-r));
                return r;
        }

        /* Only handle Job iface changes */
        if (!streq(interface, "org.freedesktop.systemd1.Job")) {
                return 0;
        }

        /* Look for tracked jobs */
        LIST_FOREACH(tracked_jobs, track, agent->tracked_jobs) {
                if (streq(track->job_object_path, object_path)) {
                        op = track->userdata;
                        break;
                }
        }

        if (op == NULL) {
                return 0;
        }

        r = bus_parse_property_string(m, "State", &state);
        if (r < 0) {
                if (r == -ENOENT) {
                        return 0; /* Some other property changed */
                }
                hirte_log_errorf("Failed to get job property: %s", strerror(-r));
                return r;
        }

        r = sd_bus_emit_signal(
                        agent->peer_dbus,
                        INTERNAL_AGENT_OBJECT_PATH,
                        INTERNAL_AGENT_INTERFACE,
                        "JobStateChanged",
                        "us",
                        op->hirte_job_id,
                        state);
        if (r < 0) {
                hirte_log_errorf("Failed to emit JobStateChanged: %s", strerror(-r));
        }

        return 0;
}

static UnitSubscription *agent_get_unit_subscription(Agent *agent, const char *unit_path) {
        UnitSubscription key = { (char *) unit_path, NULL };

        return hashmap_get(agent->unit_subscriptions, &key);
}

static int agent_match_unit_changed(sd_bus_message *m, void *userdata, UNUSED sd_bus_error *ret_error) {
        Agent *agent = userdata;
        const char *interface = NULL;

        int r = sd_bus_message_read(m, "s", &interface);
        if (r < 0) {
                return r;
        }

        /* Only handle Unit iface changes */
        if (!streq(interface, "org.freedesktop.systemd1.Unit")) {
                return 0;
        }

        UnitSubscription *sub = agent_get_unit_subscription(agent, sd_bus_message_get_path(m));
        if (sub == NULL) {
                return 0;
        }

        /* Forward the property changes */
        _cleanup_sd_bus_message_ sd_bus_message *sig = NULL;
        r = sd_bus_message_new_signal(
                        agent->peer_dbus,
                        &sig,
                        INTERNAL_AGENT_OBJECT_PATH,
                        INTERNAL_AGENT_INTERFACE,
                        "UnitPropertiesChanged");
        if (r < 0) {
                return r;
        }

        r = sd_bus_message_append(sig, "s", sub->unit);
        if (r < 0) {
                return r;
        }

        r = sd_bus_message_copy(sig, m, false);
        if (r < 0) {
                return r;
        }

        return sd_bus_send(agent->peer_dbus, sig, NULL);
}

static int agent_match_unit_new(sd_bus_message *m, void *userdata, UNUSED sd_bus_error *error) {
        Agent *agent = userdata;
        const char *id = NULL;
        const char *path = NULL;

        int r = sd_bus_message_read(m, "so", &id, &path);
        if (r < 0) {
                return r;
        }

        UnitSubscription *sub = agent_get_unit_subscription(agent, path);
        if (sub == NULL) {
                return 0;
        }

        return sd_bus_emit_signal(
                        agent->peer_dbus,
                        INTERNAL_AGENT_OBJECT_PATH,
                        INTERNAL_AGENT_INTERFACE,
                        "UnitNew",
                        "s",
                        sub->unit);
}

static int agent_match_unit_removed(sd_bus_message *m, void *userdata, UNUSED sd_bus_error *error) {
        Agent *agent = userdata;
        const char *id = NULL;
        const char *path = NULL;

        int r = sd_bus_message_read(m, "so", &id, &path);
        if (r < 0) {
                return r;
        }

        UnitSubscription *sub = agent_get_unit_subscription(agent, path);
        if (sub == NULL) {
                return 0;
        }

        return sd_bus_emit_signal(
                        agent->peer_dbus,
                        INTERNAL_AGENT_OBJECT_PATH,
                        INTERNAL_AGENT_INTERFACE,
                        "UnitRemoved",
                        "s",
                        sub->unit);
}


static int agent_match_job_removed(sd_bus_message *m, void *userdata, UNUSED sd_bus_error *error) {
        Agent *agent = userdata;
        const char *job_path = NULL;
        const char *unit = NULL;
        const char *result = NULL;
        JobTracker *track = NULL, *next_track = NULL;
        uint32_t id = 0;
        int r = 0;

        r = sd_bus_message_read(m, "uoss", &id, &job_path, &unit, &result);
        if (r < 0) {
                hirte_log_errorf("Can't parse job result: %s", strerror(-r));
                return r;
        }

        (void) sd_bus_message_rewind(m, true);

        LIST_FOREACH_SAFE(tracked_jobs, track, next_track, agent->tracked_jobs) {
                if (streq(track->job_object_path, job_path)) {
                        LIST_REMOVE(tracked_jobs, agent->tracked_jobs, track);
                        track->callback(m, result, track->userdata);
                        job_tracker_free(track);
                        break;
                }
        }

        return 0;
}

static int debug_systemd_message_handler(
                sd_bus_message *m, UNUSED void *userdata, UNUSED sd_bus_error *ret_error) {
        hirte_log_infof("Incomming message from systemd: path: %s, iface: %s, member: %s, signature: '%s'",
                        sd_bus_message_get_path(m),
                        sd_bus_message_get_interface(m),
                        sd_bus_message_get_member(m),
                        sd_bus_message_get_signature(m, true));
        if (DEBUG_SYSTEMD_MESSAGES_CONTENT) {
                sd_bus_message_dump(m, stderr, 0);
                sd_bus_message_rewind(m, true);
        }
        return 0;
}

bool agent_start(Agent *agent) {
        struct sockaddr_in host;
        int r = 0;
        sd_bus_error error = SD_BUS_ERROR_NULL;
        _cleanup_sd_bus_message_ sd_bus_message *m = NULL;

        if (agent == NULL) {
                return false;
        }

        memset(&host, 0, sizeof(host));
        host.sin_family = AF_INET;
        host.sin_port = htons(agent->port);

        if (agent->name == NULL) {
                hirte_log_error("No agent name specified");
                return false;
        }

        if (agent->host == NULL) {
                hirte_log_errorf("No manager host specified for agent '%s'", agent->name);
                return false;
        }

        r = inet_pton(AF_INET, agent->host, &host.sin_addr);
        if (r < 1) {
                hirte_log_errorf("Invalid host option '%s'", agent->host);
                return false;
        }

        agent->orch_addr = assemble_tcp_address(&host);
        if (agent->orch_addr == NULL) {
                return false;
        }

#ifdef USE_USER_API_BUS
        agent->api_bus = user_bus_open(agent->event);
#else
        agent->api_bus = system_bus_open(agent->event);
#endif
        if (agent->api_bus == NULL) {
                hirte_log_error("Failed to open user dbus");
                return false;
        }

        r = sd_bus_request_name(agent->api_bus, agent->api_bus_service_name, SD_BUS_NAME_REPLACE_EXISTING);
        if (r < 0) {
                hirte_log_errorf("Failed to acquire service name on user dbus: %s", strerror(-r));
                return false;
        }

        agent->systemd_dbus = systemd_bus_open(agent->event);
        if (agent->systemd_dbus == NULL) {
                hirte_log_error("Failed to open systemd dbus");
                return false;
        }

        r = sd_bus_call_method(
                        agent->systemd_dbus,
                        SYSTEMD_BUS_NAME,
                        SYSTEMD_OBJECT_PATH,
                        SYSTEMD_MANAGER_IFACE,
                        "Subscribe",
                        &error,
                        &m,
                        "");
        if (r < 0) {
                hirte_log_errorf("Failed to issue subscribe call: %s", error.message);
                sd_bus_error_free(&error);
                return false;
        }

        r = sd_bus_add_match(
                        agent->systemd_dbus,
                        NULL,
                        "type='signal',sender='org.freedesktop.systemd1',interface='org.freedesktop.DBus.Properties',member='PropertiesChanged',path_namespace='/org/freedesktop/systemd1/job'",
                        agent_match_job_changed,
                        agent);
        if (r < 0) {
                hirte_log_errorf("Failed to add match: %s", strerror(-r));
                return false;
        }

        r = sd_bus_add_match(
                        agent->systemd_dbus,
                        NULL,
                        "type='signal',sender='org.freedesktop.systemd1',interface='org.freedesktop.DBus.Properties',member='PropertiesChanged',path_namespace='/org/freedesktop/systemd1/unit'",
                        agent_match_unit_changed,
                        agent);
        if (r < 0) {
                hirte_log_error("Failed to add match");
                return false;
        }

        r = sd_bus_match_signal(
                        agent->systemd_dbus,
                        NULL,
                        SYSTEMD_BUS_NAME,
                        SYSTEMD_OBJECT_PATH,
                        SYSTEMD_MANAGER_IFACE,
                        "UnitNew",
                        agent_match_unit_new,
                        agent);
        if (r < 0) {
                hirte_log_errorf("Failed to add unit-new peer bus match: %s", strerror(-r));
                return false;
        }

        r = sd_bus_match_signal(
                        agent->systemd_dbus,
                        NULL,
                        SYSTEMD_BUS_NAME,
                        SYSTEMD_OBJECT_PATH,
                        SYSTEMD_MANAGER_IFACE,
                        "UnitRemoved",
                        agent_match_unit_removed,
                        agent);
        if (r < 0) {
                hirte_log_errorf("Failed to add unit-removed peer bus match: %s", strerror(-r));
                return false;
        }

        r = sd_bus_match_signal(
                        agent->systemd_dbus,
                        NULL,
                        SYSTEMD_BUS_NAME,
                        SYSTEMD_OBJECT_PATH,
                        SYSTEMD_MANAGER_IFACE,
                        "JobRemoved",
                        agent_match_job_removed,
                        agent);
        if (r < 0) {
                hirte_log_errorf("Failed to add job-removed peer bus match: %s", strerror(-r));
                return false;
        }

        if (DEBUG_SYSTEMD_MESSAGES) {
                sd_bus_add_filter(agent->systemd_dbus, NULL, debug_systemd_message_handler, agent);
        }

        agent->peer_dbus = peer_bus_open(agent->event, "peer-bus-to-orchestrator", agent->orch_addr);
        if (agent->peer_dbus == NULL) {
                hirte_log_error("Failed to open peer dbus");
                return false;
        }

        r = sd_bus_add_object_vtable(
                        agent->peer_dbus,
                        NULL,
                        INTERNAL_AGENT_OBJECT_PATH,
                        INTERNAL_AGENT_INTERFACE,
                        internal_agent_vtable,
                        agent);
        if (r < 0) {
                hirte_log_errorf("Failed to add manager vtable: %s", strerror(-r));
                return false;
        }

        r = sd_bus_call_method(
                        agent->peer_dbus,
                        HIRTE_DBUS_NAME,
                        INTERNAL_MANAGER_OBJECT_PATH,
                        INTERNAL_MANAGER_INTERFACE,
                        "Register",
                        &error,
                        &m,
                        "s",
                        agent->name);
        if (r < 0) {
                hirte_log_errorf("Failed to issue method call: %s", error.message);
                sd_bus_error_free(&error);
                return false;
        }

        r = sd_bus_message_read(m, "");
        if (r < 0) {
                hirte_log_errorf("Failed to parse response message: %s", strerror(-r));
                return false;
        }

        hirte_log_infof("Registered to '%s' as '%s'", agent->orch_addr, agent->name);

        r = shutdown_service_register(agent->api_bus, agent->event);
        if (r < 0) {
                hirte_log_errorf("Failed to register shutdown service: %s", strerror(-r));
                return false;
        }

        r = event_loop_add_shutdown_signals(agent->event);
        if (r < 0) {
                hirte_log_errorf("Failed to add signals to agent event loop: %s", strerror(-r));
<<<<<<< HEAD
                return false;
        }

        r = agent_setup_heartbeat_timer(agent);
        if (r < 0) {
                fprintf(stderr, "Failed to set up periodic timer: %m\n");
=======
>>>>>>> 5b883685
                return false;
        }

        r = sd_event_loop(agent->event);
        if (r < 0) {
                hirte_log_errorf("Starting event loop failed: %s", strerror(-r));
                return false;
        }

        return true;
}

bool agent_stop(Agent *agent) {
        if (agent == NULL) {
                return false;
        }

        return true;
}<|MERGE_RESOLUTION|>--- conflicted
+++ resolved
@@ -205,7 +205,6 @@
                 return NULL;
         }
 
-<<<<<<< HEAD
         _cleanup_agent_ Agent *agent = malloc0(sizeof(Agent));
         if (agent == NULL) {
                 return NULL;
@@ -215,22 +214,11 @@
         agent->port = HIRTE_DEFAULT_PORT;
         agent->api_bus_service_name = steal_pointer(&service_name);
         agent->event = steal_pointer(&event);
-
+ 
         LIST_HEAD_INIT(agent->outstanding_requests);
         LIST_HEAD_INIT(agent->tracked_jobs);
 
-        agent->unit_subscriptions = hashmap_new(
-=======
-        _cleanup_agent_ Agent *n = malloc0(sizeof(Agent));
-        n->ref_count = 1;
-        n->event = steal_pointer(&event);
-        n->api_bus_service_name = steal_pointer(&service_name);
-        n->port = HIRTE_DEFAULT_PORT;
-        LIST_HEAD_INIT(n->outstanding_requests);
-        LIST_HEAD_INIT(n->tracked_jobs);
-
         n->unit_subscriptions = hashmap_new(
->>>>>>> 5b883685
                         sizeof(UnitSubscription),
                         0,
                         0,
@@ -239,19 +227,11 @@
                         unit_subscription_compare,
                         unit_subscription_clear,
                         NULL);
-<<<<<<< HEAD
-        if (agent->unit_subscriptions == NULL) {
-                return NULL;
-        }
-
-        return steal_pointer(&agent);
-=======
         if (n->unit_subscriptions == NULL) {
                 return NULL;
         }
 
         return steal_pointer(&n);
->>>>>>> 5b883685
 }
 
 Agent *agent_ref(Agent *agent) {
@@ -729,10 +709,7 @@
                         "UnitPropertiesChanged", "sa{sv}", SD_BUS_PARAM(unit) SD_BUS_PARAM(properties), 0),
         SD_BUS_SIGNAL_WITH_NAMES("UnitNew", "s", SD_BUS_PARAM(unit), 0),
         SD_BUS_SIGNAL_WITH_NAMES("UnitRemoved", "s", SD_BUS_PARAM(unit), 0),
-<<<<<<< HEAD
         SD_BUS_SIGNAL_WITH_NAMES("Heartbeat", "s", SD_BUS_PARAM(agent_name), 0),
-=======
->>>>>>> 5b883685
         SD_BUS_VTABLE_END
 };
 
@@ -1169,15 +1146,12 @@
         r = event_loop_add_shutdown_signals(agent->event);
         if (r < 0) {
                 hirte_log_errorf("Failed to add signals to agent event loop: %s", strerror(-r));
-<<<<<<< HEAD
                 return false;
         }
 
         r = agent_setup_heartbeat_timer(agent);
         if (r < 0) {
                 fprintf(stderr, "Failed to set up periodic timer: %m\n");
-=======
->>>>>>> 5b883685
                 return false;
         }
 
