#include <string.h>

#include "libhirte/bus/bus.h"
#include "libhirte/common/common.h"
#include "libhirte/common/parse-util.h"
#include "libhirte/ini/config.h"
#include "libhirte/log/log.h"
#include "libhirte/service/shutdown.h"
#include "libhirte/socket.h"

#include "job.h"
#include "manager.h"
#include "monitor.h"
#include "node.h"

#define DEBUG_MESSAGES 0

Manager *manager_new(void) {
        int r = 0;
        _cleanup_sd_event_ sd_event *event = NULL;
        r = sd_event_default(&event);
        if (r < 0) {
                hirte_log_errorf("Failed to create event loop: %s", strerror(-r));
                return NULL;
        }

        _cleanup_free_ char *service_name = strdup(HIRTE_DBUS_NAME);
        if (service_name == NULL) {
                hirte_log_error("Out of memory");
                return NULL;
        }

        Manager *manager = malloc0(sizeof(Manager));
<<<<<<< HEAD
        if (manager == NULL) {
                return NULL;
=======
        if (manager != NULL) {
                manager->port = HIRTE_DEFAULT_PORT;
                manager->api_bus_service_name = steal_pointer(&service_name);
                manager->event = steal_pointer(&event);
                LIST_HEAD_INIT(manager->nodes);
                LIST_HEAD_INIT(manager->anonymous_nodes);
                LIST_HEAD_INIT(manager->jobs);
                LIST_HEAD_INIT(manager->monitors);
                LIST_HEAD_INIT(manager->all_subscriptions);
>>>>>>> 5b883685
        }

        manager->ref_count = 1;
        manager->port = HIRTE_DEFAULT_PORT;
        manager->api_bus_service_name = steal_pointer(&service_name);
        manager->event = steal_pointer(&event);

        LIST_HEAD_INIT(manager->nodes);
        LIST_HEAD_INIT(manager->anonymous_nodes);
        LIST_HEAD_INIT(manager->jobs);
        LIST_HEAD_INIT(manager->monitors);
        LIST_HEAD_INIT(manager->all_subscriptions);

        return manager;
}

Manager *manager_ref(Manager *manager) {
        manager->ref_count++;
        return manager;
}

void manager_unref(Manager *manager) {
        manager->ref_count--;
        if (manager->ref_count != 0) {
                return;
        }

        sd_event_unrefp(&manager->event);

        free(manager->api_bus_service_name);

        sd_event_source_unrefp(&manager->node_connection_source);

        sd_bus_slot_unrefp(&manager->name_owner_changed_slot);
        sd_bus_slot_unrefp(&manager->filter_slot);
        sd_bus_slot_unrefp(&manager->manager_slot);
        sd_bus_unrefp(&manager->api_bus);

        Node *node = NULL;
        LIST_FOREACH(nodes, node, manager->nodes) {
                node_unref(node);
        }
        LIST_FOREACH(nodes, node, manager->anonymous_nodes) {
                node_unref(node);
        }

        Job *job = NULL;
        LIST_FOREACH(jobs, job, manager->jobs) {
                job_unref(job);
        }

        Subscription *sub = NULL;
        LIST_FOREACH(all_subscriptions, sub, manager->all_subscriptions) {
                subscription_unref(sub);
        }

        Monitor *monitor = NULL;
        LIST_FOREACH(monitors, monitor, manager->monitors) {
                monitor_unref(monitor);
        }

        free(manager);
}

void manager_unit_properties_changed(Manager *manager, const char *node, sd_bus_message *m) {
        const char *unit = NULL;

        int r = sd_bus_message_read(m, "s", &unit);
        if (r >= 0) {
                r = sd_bus_message_rewind(m, false);
        }
        if (r < 0) {
                hirte_log_error("Invalid UnitPropertiesChanged signal");
                return;
        }

        Subscription *sub = NULL;
        LIST_FOREACH(all_subscriptions, sub, manager->all_subscriptions) {
                if ((*sub->node == 0 || streq(sub->node, node)) && streq(sub->unit, unit)) {
                        r = monitor_emit_unit_property_changed(sub->monitor, node, unit, m);
                        if (r < 0) {
                                hirte_log_error("Failed to emit UnitPropertiesChanged signal");
                                return;
                        }
                }
        }
}

void manager_unit_new(Manager *manager, const char *node, const char *unit) {
        Subscription *sub = NULL;
        LIST_FOREACH(all_subscriptions, sub, manager->all_subscriptions) {
                if ((*sub->node == 0 || streq(sub->node, node)) && streq(sub->unit, unit)) {
                        int r = monitor_emit_unit_new(sub->monitor, node, unit);
                        if (r < 0) {
                                hirte_log_error("Failed to emit UnitNew signal");
                                return;
                        }
                }
        }
}

void manager_unit_removed(Manager *manager, const char *node, const char *unit) {
        Subscription *sub = NULL;
        LIST_FOREACH(all_subscriptions, sub, manager->all_subscriptions) {
                if ((*sub->node == 0 || streq(sub->node, node)) && streq(sub->unit, unit)) {
                        int r = monitor_emit_unit_removed(sub->monitor, node, unit);
                        if (r < 0) {
                                hirte_log_error("Failed to emit UnitRemoved signal");
                                return;
                        }
                }
        }
}


void manager_add_subscription(Manager *manager, Subscription *sub) {
        Node *node = NULL;

        if (*sub->node == 0) {
                LIST_FOREACH(nodes, node, manager->nodes) {
                        node_subscribe(node, sub->unit);
                }
        } else {
                node = manager_find_node(manager, sub->node);
                if (node) {
                        node_subscribe(node, sub->unit);
                } else {
                        hirte_log_errorf("Warning: Subscription to non-existing node %s", sub->node);
                }
        }

        LIST_APPEND(all_subscriptions, manager->all_subscriptions, subscription_ref(sub));
}

void manager_remove_subscription(Manager *manager, Subscription *sub) {
        Node *node = NULL;

        if (*sub->node == 0) {
                LIST_FOREACH(nodes, node, manager->nodes) {
                        node_unsubscribe(node, sub->unit);
                }
        } else {
                node = manager_find_node(manager, sub->node);
                if (node) {
                        node_unsubscribe(node, sub->unit);
                }
        }

        LIST_REMOVE(all_subscriptions, manager->all_subscriptions, sub);
        subscription_unref(sub);
}

Node *manager_find_node(Manager *manager, const char *name) {
        Node *node = NULL;

        LIST_FOREACH(nodes, node, manager->nodes) {
                if (strcmp(node->name, name) == 0) {
                        return node;
                }
        }

        return NULL;
}


Node *manager_find_node_by_path(Manager *manager, const char *path) {
        Node *node = NULL;

        LIST_FOREACH(nodes, node, manager->nodes) {
                if (streq(node->object_path, path)) {
                        return node;
                }
        }

        return NULL;
}

void manager_remove_node(Manager *manager, Node *node) {
        if (node->name) {
                manager->n_nodes--;
                LIST_REMOVE(nodes, manager->nodes, node);
        } else {
                LIST_REMOVE(nodes, manager->anonymous_nodes, node);
        }
        node_unref(node);
}

bool manager_add_job(Manager *manager, Job *job) {
        if (!job_export(job)) {
                return false;
        }

        int r = sd_bus_emit_signal(
                        manager->api_bus,
                        HIRTE_MANAGER_OBJECT_PATH,
                        MANAGER_INTERFACE,
                        "JobNew",
                        "uo",
                        job->id,
                        job->object_path);
        if (r < 0) {
                hirte_log_errorf("Failed to emit JobNew signal: %s", strerror(-r));
                return false;
        }

        LIST_APPEND(jobs, manager->jobs, job_ref(job));
        return true;
}

void manager_remove_job(Manager *manager, Job *job, const char *result) {

        int r = sd_bus_emit_signal(
                        manager->api_bus,
                        HIRTE_MANAGER_OBJECT_PATH,
                        MANAGER_INTERFACE,
                        "JobRemoved",
                        "uosss",
                        job->id,
                        job->object_path,
                        job->node->name,
                        job->unit,
                        result);
        if (r < 0) {
                hirte_log_errorf("Warning: Failed to send JobRemoved event: %s", strerror(-r));
                /* We can't really return a failure here */
        }

        LIST_REMOVE(jobs, manager->jobs, job);
        job_unref(job);
}

void manager_job_state_changed(Manager *manager, uint32_t job_id, const char *state) {
        JobState new_state = job_state_from_string(state);
        Job *job = NULL;
        LIST_FOREACH(jobs, job, manager->jobs) {
                if (job->id == job_id) {
                        job_set_state(job, new_state);
                        break;
                }
        }
}


void manager_finish_job(Manager *manager, uint32_t job_id, const char *result) {
        Job *job = NULL;
        LIST_FOREACH(jobs, job, manager->jobs) {
                if (job->id == job_id) {
                        manager_remove_job(manager, job, result);
                        break;
                }
        }
}

Node *manager_add_node(Manager *manager, const char *name) {
        _cleanup_node_ Node *node = node_new(manager, name);
        if (node == NULL) {
                return NULL;
        }

        if (name) {
                manager->n_nodes++;
                LIST_APPEND(nodes, manager->nodes, node);
        } else {
                LIST_APPEND(nodes, manager->anonymous_nodes, node);
        }

        return steal_pointer(&node);
}

bool manager_set_port(Manager *manager, const char *port_s) {
        uint16_t port = 0;

        if (!parse_port(port_s, &port)) {
                hirte_log_errorf("Invalid port format '%s'", port_s);
                return false;
        }
        manager->port = port;
        return true;
}

bool manager_parse_config(Manager *manager, const char *configfile) {
        _cleanup_config_ config *config = NULL;
        topic *topic = NULL;
        const char *port = NULL;

        config = parsing_ini_file(configfile);
        if (config == NULL) {
                return false;
        }

        hirte_log_init_from_config(config);

        topic = config_lookup_topic(config, "Manager");
        if (topic == NULL) {
                return true;
        }

        port = topic_lookup(topic, "Port");
        if (port) {
                if (!manager_set_port(manager, port)) {
                        return false;
                }
        }

        const char *expected_nodes = topic_lookup(topic, "Nodes");
        if (expected_nodes) {
                char *saveptr = NULL;
                char *name = strtok_r((char *) expected_nodes, ",", &saveptr);
                while (name != NULL) {
                        if (manager_find_node(manager, name) == NULL) {
                                manager_add_node(manager, name);
                        }

                        name = strtok_r(NULL, ",", &saveptr);
                }
        }

        /* TODO: Handle per-node-name option section */

        return true;
}

static int manager_accept_node_connection(
                UNUSED sd_event_source *source, int fd, UNUSED uint32_t revents, void *userdata) {
        Manager *manager = userdata;
        Node *node = NULL;
        _cleanup_fd_ int nfd = accept_tcp_connection_request(fd);
        if (nfd < 0) {
                hirte_log_errorf("Failed to accept TCP connection request: %s", strerror(-nfd));
                return -1;
        }

        _cleanup_sd_bus_ sd_bus *dbus_server = peer_bus_open_server(
                        manager->event, "managed-node", HIRTE_DBUS_NAME, steal_fd(&nfd));
        if (dbus_server == NULL) {
                return -1;
        }

        /* Add anonymous node */
        node = manager_add_node(manager, NULL);
        if (node == NULL) {
                return -1;
        }

        if (!node_set_agent_bus(node, dbus_server)) {
                manager_remove_node(manager, steal_pointer(&node));
                return -1;
        }

        return 0;
}

static bool manager_setup_node_connection_handler(Manager *manager) {
        int r = 0;
        _cleanup_sd_event_source_ sd_event_source *event_source = NULL;

        _cleanup_fd_ int accept_fd = create_tcp_socket(manager->port);
        if (accept_fd < 0) {
                hirte_log_errorf("Failed to create TCP socket: %s", strerror(-r));
                return false;
        }

        r = sd_event_add_io(
                        manager->event, &event_source, accept_fd, EPOLLIN, manager_accept_node_connection, manager);
        if (r < 0) {
                hirte_log_errorf("Failed to add io event: %s", strerror(-r));
                return false;
        }
        r = sd_event_source_set_io_fd_own(event_source, true);
        if (r < 0) {
                hirte_log_errorf("Failed to set io fd own: %s", strerror(-r));
                return false;
        }

        // sd_event_set_io_fd_own takes care of closing accept_fd
        steal_fd(&accept_fd);

        (void) sd_event_source_set_description(event_source, "node-accept-socket");

        manager->node_connection_source = steal_pointer(&event_source);

        return true;
}

/*************************************************************************
 ************** org.containers.hirte.Manager.Ping ************************
 ************************************************************************/

/* This is a test method for now, it just returns what you passed */
static int manager_method_ping(sd_bus_message *m, UNUSED void *userdata, UNUSED sd_bus_error *ret_error) {
        const char *arg = NULL;

        int r = sd_bus_message_read(m, "s", &arg);
        if (r < 0) {
                return r;
        }

        return sd_bus_reply_method_return(m, "s", arg);
}


/*************************************************************************
 ************** org.containers.hirte.Manager.ListUnits *******************
 ************************************************************************/

typedef struct ListUnitsRequest {
        sd_bus_message *request_message;

        int n_done;
        int n_sub_req;
        struct {
                Node *node;
                sd_bus_message *m;
                AgentRequest *agent_req;
        } sub_req[0];
} ListUnitsRequest;

static void list_unit_request_free(ListUnitsRequest *req) {
        sd_bus_message_unref(req->request_message);

        for (int i = 0; i < req->n_sub_req; i++) {
                node_unrefp(&req->sub_req[i].node);
                sd_bus_message_unrefp(&req->sub_req[i].m);
                agent_request_unrefp(&req->sub_req[i].agent_req);
        }

        free(req);
}

static void list_unit_request_freep(ListUnitsRequest **reqp) {
        if (reqp && *reqp) {
                list_unit_request_free(*reqp);
                *reqp = NULL;
        }
}

#define _cleanup_list_unit_request_ _cleanup_(list_unit_request_freep)


static int manager_method_list_units_encode_reply(ListUnitsRequest *req, sd_bus_message *reply) {
        int r = sd_bus_message_open_container(reply, SD_BUS_TYPE_ARRAY, NODE_AND_UNIT_INFO_STRUCT_TYPESTRING);
        if (r < 0) {
                return r;
        }

        for (int i = 0; i < req->n_sub_req; i++) {
                const char *node_name = req->sub_req[i].node->name;
                sd_bus_message *m = req->sub_req[i].m;
                if (m == NULL) {
                        continue;
                }

                r = sd_bus_message_enter_container(m, SD_BUS_TYPE_ARRAY, UNIT_INFO_STRUCT_TYPESTRING);
                if (r < 0) {
                        return r;
                }

                while (sd_bus_message_at_end(m, false) == 0) {
                        r = sd_bus_message_open_container(
                                        reply, SD_BUS_TYPE_STRUCT, NODE_AND_UNIT_INFO_TYPESTRING);
                        if (r < 0) {
                                return r;
                        }

                        r = sd_bus_message_append(reply, "s", node_name);
                        if (r < 0) {
                                return r;
                        }

                        r = sd_bus_message_enter_container(m, SD_BUS_TYPE_STRUCT, UNIT_INFO_TYPESTRING);
                        if (r < 0) {
                                return r;
                        }

                        r = sd_bus_message_copy(reply, m, true);
                        if (r < 0) {
                                return r;
                        }

                        r = sd_bus_message_close_container(reply);
                        if (r < 0) {
                                return r;
                        }
                        r = sd_bus_message_exit_container(m);
                        if (r < 0) {
                                return r;
                        }
                }

                r = sd_bus_message_exit_container(m);
                if (r < 0) {
                        return r;
                }
        }

        r = sd_bus_message_close_container(reply);
        if (r < 0) {
                return r;
        }

        return 0;
}


static void manager_method_list_units_done(ListUnitsRequest *req) {
        /* All sub_req-requests are done, collect results and free when done */
        _cleanup_list_unit_request_ ListUnitsRequest *free_me = req;

        _cleanup_sd_bus_message_ sd_bus_message *reply = NULL;
        int r = sd_bus_message_new_method_return(req->request_message, &reply);
        if (r >= 0) {
                r = manager_method_list_units_encode_reply(req, reply);
        }
        if (r < 0) {
                sd_bus_reply_method_errorf(req->request_message, SD_BUS_ERROR_FAILED, "Internal error");
                return;
        }

        r = sd_bus_message_send(reply);
        if (r < 0) {
                hirte_log_errorf("Failed to send reply: %s", strerror(-r));
                return;
        }
}

static void manager_method_list_units_maybe_done(ListUnitsRequest *req) {
        if (req->n_done == req->n_sub_req) {
                manager_method_list_units_done(req);
        }
}

static int manager_list_units_callback(
                AgentRequest *agent_req, UNUSED sd_bus_message *m, UNUSED sd_bus_error *ret_error) {
        ListUnitsRequest *req = agent_req->userdata;
        int i = 0;

        for (i = 0; i < req->n_sub_req; i++) {
                if (req->sub_req[i].agent_req == agent_req) {
                        break;
                }
        }

        assert(i != req->n_sub_req); /* we should have found the sub_req request */

        req->sub_req[i].m = sd_bus_message_ref(m);
        req->n_done++;

        manager_method_list_units_maybe_done(req);

        return 0;
}

static int manager_method_list_units(sd_bus_message *m, void *userdata, UNUSED sd_bus_error *ret_error) {
        Manager *manager = userdata;
        ListUnitsRequest *req = NULL;
        Node *node = NULL;

        req = malloc0_array(sizeof(*req), sizeof(req->sub_req[0]), manager->n_nodes);
        if (req == NULL) {
                return sd_bus_reply_method_errorf(m, SD_BUS_ERROR_FAILED, "Internal error");
        }
        req->request_message = sd_bus_message_ref(m);

        int i = 0;
        LIST_FOREACH(nodes, node, manager->nodes) {
                _cleanup_agent_request_ AgentRequest *agent_req = node_request_list_units(
                                node, manager_list_units_callback, req, NULL);
                if (agent_req) {
                        req->sub_req[i].agent_req = steal_pointer(&agent_req);
                        req->sub_req[i].node = node_ref(node);
                        req->n_sub_req++;
                        i++;
                }
        }

        manager_method_list_units_maybe_done(req);

        return 1;
}

/*************************************************************************
 ************** org.containers.hirte.Manager.ListNodes *******************
 ************************************************************************/

static int manager_method_list_encode_node(sd_bus_message *reply, Node *node) {
        int r = sd_bus_message_open_container(reply, SD_BUS_TYPE_STRUCT, "sos");
        if (r < 0) {
                return r;
        }

        r = sd_bus_message_append(reply, "sos", node->name, node->object_path, node_get_status(node));
        if (r < 0) {
                return r;
        }
        return sd_bus_message_close_container(reply);
}

static int manager_method_list_nodes(sd_bus_message *m, void *userdata, UNUSED sd_bus_error *ret_error) {
        Manager *manager = userdata;
        _cleanup_sd_bus_message_ sd_bus_message *reply = NULL;
        Node *node = NULL;

        int r = sd_bus_message_new_method_return(m, &reply);
        if (r < 0) {
                return sd_bus_reply_method_errorf(reply, SD_BUS_ERROR_FAILED, "Internal error");
        }

        r = sd_bus_message_open_container(reply, SD_BUS_TYPE_ARRAY, "(sos)");
        if (r < 0) {
                return sd_bus_reply_method_errorf(reply, SD_BUS_ERROR_FAILED, "Internal error");
        }

        LIST_FOREACH(nodes, node, manager->nodes) {
                r = manager_method_list_encode_node(reply, node);
                if (r < 0) {
                        return sd_bus_reply_method_errorf(reply, SD_BUS_ERROR_FAILED, "Internal error");
                }
        }

        r = sd_bus_message_close_container(reply);
        if (r < 0) {
                return sd_bus_reply_method_errorf(reply, SD_BUS_ERROR_FAILED, "Internal error");
        }

        return sd_bus_message_send(reply);
}

/*************************************************************************
 ************** org.containers.hirte.Manager.GetNode *********************
 ************************************************************************/

static int manager_method_get_node(sd_bus_message *m, void *userdata, UNUSED sd_bus_error *ret_error) {
        Manager *manager = userdata;
        _cleanup_sd_bus_message_ sd_bus_message *reply = NULL;
        Node *node = NULL;
        const char *node_name = NULL;

        int r = sd_bus_message_read(m, "s", &node_name);
        if (r < 0) {
                return sd_bus_reply_method_errorf(m, SD_BUS_ERROR_INVALID_ARGS, "Invalid arguments");
        }

        node = manager_find_node(manager, node_name);
        if (node == NULL) {
                return sd_bus_reply_method_errorf(m, SD_BUS_ERROR_SERVICE_UNKNOWN, "Node not found");
        }

        r = sd_bus_message_new_method_return(m, &reply);
        if (r < 0) {
                return sd_bus_reply_method_errorf(reply, SD_BUS_ERROR_FAILED, "Internal error");
        }

        r = sd_bus_message_append(reply, "o", node->object_path);
        if (r < 0) {
                return sd_bus_reply_method_errorf(reply, SD_BUS_ERROR_FAILED, "Internal error");
        }

        return sd_bus_message_send(reply);
}

/*************************************************************************
 ************** org.containers.hirte.Manager.CreateMonitor ***************
 ************************************************************************/

static int manager_method_create_monitor(sd_bus_message *m, void *userdata, UNUSED sd_bus_error *ret_error) {
        Manager *manager = userdata;
        _cleanup_sd_bus_message_ sd_bus_message *reply = NULL;

        _cleanup_monitor_ Monitor *monitor = monitor_new(manager, sd_bus_message_get_sender(m));
        if (monitor == NULL) {
                return sd_bus_reply_method_errorf(reply, SD_BUS_ERROR_FAILED, "Internal error");
        }

        if (!monitor_export(monitor)) {
                return sd_bus_reply_method_errorf(reply, SD_BUS_ERROR_FAILED, "Internal error");
        }

        int r = sd_bus_message_new_method_return(m, &reply);
        if (r < 0) {
                return sd_bus_reply_method_errorf(reply, SD_BUS_ERROR_FAILED, "Internal error");
        }

        r = sd_bus_message_append(reply, "o", monitor->object_path);
        if (r < 0) {
                return sd_bus_reply_method_errorf(reply, SD_BUS_ERROR_FAILED, "Internal error");
        }

        r = sd_bus_message_send(reply);
        if (r < 0) {
                return r;
        }

        /* We reported it to the client, now keep it alive and keep track of it */
        LIST_APPEND(monitors, manager->monitors, monitor_ref(monitor));
        return 1;
}

static const sd_bus_vtable manager_vtable[] = {
        SD_BUS_VTABLE_START(0),
        SD_BUS_METHOD("Ping", "s", "s", manager_method_ping, 0),
        SD_BUS_METHOD("ListUnits", "", NODE_AND_UNIT_INFO_STRUCT_ARRAY_TYPESTRING, manager_method_list_units, 0),
        SD_BUS_METHOD("ListNodes", "", "a(sos)", manager_method_list_nodes, 0),
        SD_BUS_METHOD("GetNode", "s", "o", manager_method_get_node, 0),
        SD_BUS_METHOD("CreateMonitor", "", "o", manager_method_create_monitor, 0),
        SD_BUS_SIGNAL_WITH_NAMES("JobNew", "uo", SD_BUS_PARAM(id) SD_BUS_PARAM(job), 0),
        SD_BUS_SIGNAL_WITH_NAMES(
                        "JobRemoved",
                        "uosss",
                        SD_BUS_PARAM(id) SD_BUS_PARAM(job) SD_BUS_PARAM(node) SD_BUS_PARAM(unit)
                                        SD_BUS_PARAM(result),
                        0),
        SD_BUS_VTABLE_END
};

static int manager_dbus_filter(UNUSED sd_bus_message *m, void *userdata, UNUSED sd_bus_error *ret_error) {
        Manager *manager = userdata;
        const char *object_path = sd_bus_message_get_path(m);
        const char *iface = sd_bus_message_get_interface(m);

        if (DEBUG_MESSAGES) {
                hirte_log_infof("Incomming public message: path: %s, iface: %s, member: %s, signature: '%s'",
                                object_path,
                                iface,
                                sd_bus_message_get_member(m),
                                sd_bus_message_get_signature(m, true));
        }

        if (iface != NULL && streq(iface, NODE_INTERFACE)) {
                Node *node = manager_find_node_by_path(manager, object_path);

                /* All Node interface objects fail if the node is offline */
                if (node && !node_has_agent(node)) {
                        return sd_bus_reply_method_errorf(m, HIRTE_BUS_ERROR_OFFLINE, "Node is offline");
                }
        }

        return 0;
}

void manager_remove_monitor(Manager *manager, Monitor *monitor) {
        LIST_REMOVE(monitors, manager->monitors, monitor);
        monitor_unref(monitor);
}

static void manager_client_disconnected(Manager *manager, const char *client_id) {
        /* Free any monitors owned by the client */
<<<<<<< HEAD

        Monitor *monitor = NULL;
        Monitor *next_monitor = NULL;
        LIST_FOREACH_SAFE(monitors, monitor, next_monitor, manager->monitors) {
                if (streq(monitor->client, client_id)) {
                        monitor_close(monitor);
                        manager_remove_monitor(manager, monitor);
                }
        }
}

static int manager_name_owner_changed(sd_bus_message *m, void *userdata, UNUSED sd_bus_error *ret_error) {
        Manager *manager = userdata;
        const char *name = NULL;
        const char *old_owner = NULL;
        const char *new_owner = NULL;

        int r = sd_bus_message_read(m, "sss", &name, &old_owner, &new_owner);
        if (r < 0) {
                return r;
        }

        if (*name == ':' && *new_owner == 0) {
                manager_client_disconnected(manager, name);
        }

=======

        Monitor *monitor = NULL;
        Monitor *next_monitor = NULL;
        LIST_FOREACH_SAFE(monitors, monitor, next_monitor, manager->monitors) {
                if (streq(monitor->client, client_id)) {
                        monitor_close(monitor);
                        manager_remove_monitor(manager, monitor);
                }
        }
}

static int manager_name_owner_changed(sd_bus_message *m, void *userdata, UNUSED sd_bus_error *ret_error) {
        Manager *manager = userdata;
        const char *name = NULL;
        const char *old_owner = NULL;
        const char *new_owner = NULL;

        int r = sd_bus_message_read(m, "sss", &name, &old_owner, &new_owner);
        if (r < 0) {
                return r;
        }

        if (*name == ':' && *new_owner == 0) {
                manager_client_disconnected(manager, name);
        }

>>>>>>> 5b883685
        return 0;
}

bool manager_start(Manager *manager) {
        if (manager == NULL) {
                return false;
        }

#ifdef USE_USER_API_BUS
        manager->api_bus = user_bus_open(manager->event);
#else
        manager->api_bus = system_bus_open(manager->event);
#endif
        if (manager->api_bus == NULL) {
                hirte_log_error("Failed to open user dbus");
                return false;
        }

        /* Export all known nodes */
        Node *node = NULL;
        LIST_FOREACH(nodes, node, manager->nodes) {
                if (!node_export(node)) {
                        return false;
                }
        }

        int r = sd_bus_request_name(
                        manager->api_bus, manager->api_bus_service_name, SD_BUS_NAME_REPLACE_EXISTING);
<<<<<<< HEAD
        if (r < 0) {
                hirte_log_errorf("Failed to acquire service name on user dbus: %s", strerror(-r));
                return false;
        }

        r = sd_bus_add_filter(manager->api_bus, &manager->filter_slot, manager_dbus_filter, manager);
        if (r < 0) {
                hirte_log_errorf("Failed to add manager filter: %s", strerror(-r));
                return false;
        }

        r = sd_bus_match_signal(
                        manager->api_bus,
                        &manager->name_owner_changed_slot,
                        "org.freedesktop.DBus",
                        "/org/freedesktop/DBus",
                        "org.freedesktop.DBus",
                        "NameOwnerChanged",
                        manager_name_owner_changed,
                        manager);
        if (r < 0) {
=======
        if (r < 0) {
                hirte_log_errorf("Failed to acquire service name on user dbus: %s", strerror(-r));
                return false;
        }

        r = sd_bus_add_filter(manager->api_bus, &manager->filter_slot, manager_dbus_filter, manager);
        if (r < 0) {
                hirte_log_errorf("Failed to add manager filter: %s", strerror(-r));
                return false;
        }

        r = sd_bus_match_signal(
                        manager->api_bus,
                        &manager->name_owner_changed_slot,
                        "org.freedesktop.DBus",
                        "/org/freedesktop/DBus",
                        "org.freedesktop.DBus",
                        "NameOwnerChanged",
                        manager_name_owner_changed,
                        manager);
        if (r < 0) {
>>>>>>> 5b883685
                hirte_log_errorf("Failed to add nameloist filter: %s", strerror(-r));
                return false;
        }

        r = sd_bus_add_object_vtable(
                        manager->api_bus,
                        &manager->manager_slot,
                        HIRTE_MANAGER_OBJECT_PATH,
                        MANAGER_INTERFACE,
                        manager_vtable,
                        manager);
        if (r < 0) {
                hirte_log_errorf("Failed to add manager vtable: %s", strerror(-r));
                return false;
        }

        if (!manager_setup_node_connection_handler(manager)) {
                return false;
        }

        r = shutdown_service_register(manager->api_bus, manager->event);
        if (r < 0) {
                hirte_log_errorf("Failed to register shutdown service: %s", strerror(-r));
                return false;
        }

        r = event_loop_add_shutdown_signals(manager->event);
        if (r < 0) {
                hirte_log_errorf("Failed to add signals to manager event loop: %s", strerror(-r));
                return false;
        }

        r = sd_event_loop(manager->event);
        if (r < 0) {
                hirte_log_errorf("Starting event loop failed: %s", strerror(-r));
                return false;
        }

        return true;
}

bool manager_stop(UNUSED Manager *manager) {
        if (manager == NULL) {
                return false;
        }

        return true;
}<|MERGE_RESOLUTION|>--- conflicted
+++ resolved
@@ -31,21 +31,20 @@
         }
 
         Manager *manager = malloc0(sizeof(Manager));
-<<<<<<< HEAD
         if (manager == NULL) {
                 return NULL;
-=======
-        if (manager != NULL) {
-                manager->port = HIRTE_DEFAULT_PORT;
-                manager->api_bus_service_name = steal_pointer(&service_name);
-                manager->event = steal_pointer(&event);
-                LIST_HEAD_INIT(manager->nodes);
-                LIST_HEAD_INIT(manager->anonymous_nodes);
-                LIST_HEAD_INIT(manager->jobs);
-                LIST_HEAD_INIT(manager->monitors);
-                LIST_HEAD_INIT(manager->all_subscriptions);
->>>>>>> 5b883685
-        }
+        }
+
+        manager->ref_count = 1;
+        manager->port = HIRTE_DEFAULT_PORT;
+        manager->api_bus_service_name = steal_pointer(&service_name);
+        manager->event = steal_pointer(&event);
+
+        LIST_HEAD_INIT(manager->nodes);
+        LIST_HEAD_INIT(manager->anonymous_nodes);
+        LIST_HEAD_INIT(manager->jobs);
+        LIST_HEAD_INIT(manager->monitors);
+        LIST_HEAD_INIT(manager->all_subscriptions);
 
         manager->ref_count = 1;
         manager->port = HIRTE_DEFAULT_PORT;
@@ -791,7 +790,6 @@
 
 static void manager_client_disconnected(Manager *manager, const char *client_id) {
         /* Free any monitors owned by the client */
-<<<<<<< HEAD
 
         Monitor *monitor = NULL;
         Monitor *next_monitor = NULL;
@@ -818,34 +816,6 @@
                 manager_client_disconnected(manager, name);
         }
 
-=======
-
-        Monitor *monitor = NULL;
-        Monitor *next_monitor = NULL;
-        LIST_FOREACH_SAFE(monitors, monitor, next_monitor, manager->monitors) {
-                if (streq(monitor->client, client_id)) {
-                        monitor_close(monitor);
-                        manager_remove_monitor(manager, monitor);
-                }
-        }
-}
-
-static int manager_name_owner_changed(sd_bus_message *m, void *userdata, UNUSED sd_bus_error *ret_error) {
-        Manager *manager = userdata;
-        const char *name = NULL;
-        const char *old_owner = NULL;
-        const char *new_owner = NULL;
-
-        int r = sd_bus_message_read(m, "sss", &name, &old_owner, &new_owner);
-        if (r < 0) {
-                return r;
-        }
-
-        if (*name == ':' && *new_owner == 0) {
-                manager_client_disconnected(manager, name);
-        }
-
->>>>>>> 5b883685
         return 0;
 }
 
@@ -874,7 +844,6 @@
 
         int r = sd_bus_request_name(
                         manager->api_bus, manager->api_bus_service_name, SD_BUS_NAME_REPLACE_EXISTING);
-<<<<<<< HEAD
         if (r < 0) {
                 hirte_log_errorf("Failed to acquire service name on user dbus: %s", strerror(-r));
                 return false;
@@ -896,29 +865,6 @@
                         manager_name_owner_changed,
                         manager);
         if (r < 0) {
-=======
-        if (r < 0) {
-                hirte_log_errorf("Failed to acquire service name on user dbus: %s", strerror(-r));
-                return false;
-        }
-
-        r = sd_bus_add_filter(manager->api_bus, &manager->filter_slot, manager_dbus_filter, manager);
-        if (r < 0) {
-                hirte_log_errorf("Failed to add manager filter: %s", strerror(-r));
-                return false;
-        }
-
-        r = sd_bus_match_signal(
-                        manager->api_bus,
-                        &manager->name_owner_changed_slot,
-                        "org.freedesktop.DBus",
-                        "/org/freedesktop/DBus",
-                        "org.freedesktop.DBus",
-                        "NameOwnerChanged",
-                        manager_name_owner_changed,
-                        manager);
-        if (r < 0) {
->>>>>>> 5b883685
                 hirte_log_errorf("Failed to add nameloist filter: %s", strerror(-r));
                 return false;
         }
